--- conflicted
+++ resolved
@@ -6,7 +6,6 @@
 # See more keys and their definitions at https://doc.rust-lang.org/cargo/reference/manifest.html
 
 [dependencies]
-<<<<<<< HEAD
 actix-cors = "0.6.4"
 actix-web = "4"
 anyhow = "1.0.71"
@@ -18,10 +17,4 @@
 sqlx = { version = "0.7.0", features = ["postgres", "runtime-tokio", "bigdecimal", "time"] }
 thiserror = "1.0.43"
 time = { version = "0.3.23", features = ["serde-human-readable"] }
-tracing-actix-web = "0.7.5"
-=======
-actix-web = "4.3.1"
-anyhow = "1.0.71"
-serde = { version = "1.0.166", features = ["derive"] }
-thiserror = "1.0.43"
->>>>>>> 15738db4
+tracing-actix-web = "0.7.5"