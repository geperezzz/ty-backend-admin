pub mod city;
pub mod client;
pub mod product;
pub mod role;
pub mod state;
<<<<<<< HEAD
pub mod vehicle;
pub mod vehicle_model;
=======
pub mod supply_line;
pub mod vehicle;
>>>>>>> 469049c3
<|MERGE_RESOLUTION|>--- conflicted
+++ resolved
@@ -3,10 +3,6 @@
 pub mod product;
 pub mod role;
 pub mod state;
-<<<<<<< HEAD
-pub mod vehicle;
-pub mod vehicle_model;
-=======
 pub mod supply_line;
 pub mod vehicle;
->>>>>>> 469049c3
+pub mod vehicle_model;