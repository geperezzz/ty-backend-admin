--- conflicted
+++ resolved
@@ -5,9 +5,6 @@
 pub mod state;
 pub mod supply_line;
 pub mod vehicle;
-<<<<<<< HEAD
 pub mod employee;
-=======
 pub mod vehicle_model;
-pub mod activity;
->>>>>>> 5140b472
+pub mod activity;